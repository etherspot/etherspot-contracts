{
  "name": "@etherspot/contracts",
  "version": "1.8.0",
  "description": "Etherspot Solidity contracts",
  "keywords": [
    "ether",
    "ethereum",
    "sdk",
    "onboarding",
    "layer2",
    "blockchain",
    "solidity"
  ],
  "repository": {
    "type": "git",
    "url": "https://github.com/etherspot/etherspot-contracts.git"
  },
  "license": "MIT",
  "homepage": "https://etherspot.dev",
  "main": "./dist/index.js",
  "types": "./dist/index.d.ts",
  "scripts": {
    "build": "npm run build:dist && npm run build:ts",
    "build:dist": "hardhat build-dist",
    "build:ts": "tsc --project ./tsconfig.build.json",
    "compile": "hardhat compile",
    "coverage": "hardhat coverage",
    "deploy:mainnet": "hardhat deploy --network mainnet",
    "deploy:ropsten": "hardhat deploy --network ropsten",
    "deploy:rinkeby": "hardhat deploy --network rinkeby",
    "deploy:goerli": "hardhat deploy --network goerli",
    "deploy:kovan": "hardhat deploy --network kovan",
    "deploy:xdai": "hardhat deploy --network xdai",
    "deploy:sokol": "hardhat deploy --network sokol",
    "deploy:bsc": "hardhat deploy --network bsc",
    "deploy:bscTest": "hardhat deploy --network bscTest",
    "deploy:fantom": "hardhat deploy --network fantom",
    "deploy:fantomTest": "hardhat deploy --network fantomTest",
    "deploy:matic": "hardhat deploy --network matic",
    "deploy:mumbai": "hardhat deploy --network mumbai",
    "deploy:avalanche": "hardhat deploy --network avalanche",
    "deploy:fuji": "hardhat deploy --network fuji",
    "deploy:aurora": "hardhat deploy --network aurora",
    "deploy:auroraTest": "hardhat deploy --network auroraTest",
    "deploy:arbitrum": "hardhat deploy --network arbitrum",
    "deploy:arbitrumTest": "hardhat deploy --network arbitrumTest",
    "deploy:optimism": "hardhat deploy --network optimism",
    "deploy:optimismKovan": "hardhat deploy --network optimismKovan",
    "deploy:moonbeam": "hardhat deploy --network moonbeam",
    "deploy:moonbase": "hardhat deploy --network moonbase",
    "deploy:celo": "hardhat deploy --network celo",
    "deploy:celoTest": "hardhat deploy --network celoTest",
    "deploy:fuse": "hardhat deploy --network fuse",
    "deploy:fuseSparknet": "hardhat deploy --network fuseSparknet",
    "deploy:etherspot": "hardhat deploy --network etherspot",
    "deploy:localA": "hardhat deploy --network localA",
    "deploy:localB": "hardhat deploy --network localB",
    "format": "prettier --write \"{deploy,extensions,test}/**/*.ts\"",
    "lint": "npm run lint:ts && npm run lint:sol",
    "lint:sol": "solhint ./src/**/*.sol ./src/**/**/*.sol",
    "lint:ts": "eslint \"{deploy,extensions,test}/**/*.ts\"",
    "lint:ts-fix": "npm run lint -- --fix",
    "start": "hardhat node --port 7545",
    "verify:mainnet": "hardhat verify-all --network mainnet",
    "verify:ropsten": "hardhat verify-all --network ropsten",
    "verify:rinkeby": "hardhat verify-all --network rinkeby",
    "verify:goerli": "hardhat verify-all --network goerli",
    "verify:kovan": "hardhat verify-all --network kovan",
    "verify:optimism": "hardhat verify-all --network optimism",
    "test": "hardhat test"
  },
  "devDependencies": {
<<<<<<< HEAD
    "@ethereumjs/tx": "3.5.2",
=======
    "@connext/nxtp-contracts": "0.2.0-beta.10",
>>>>>>> c2dee64d
    "@nomiclabs/hardhat-etherscan": "2.1.7",
    "@nomiclabs/hardhat-web3": "2.0.0",
    "@openzeppelin/contracts": "4.6.0",
    "@openzeppelin/contracts-upgradeable": "4.6.0",
    "@openzeppelin/test-helpers": "0.5.15",
    "@superfluid-finance/ethereum-contracts": "1.2.2",
    "@superfluid-finance/sdk-core": "0.4.2",
    "@typechain/ethers-v5": "8.0.3",
    "@typechain/hardhat": "3.0.0",
    "@types/fs-extra": "8.1.0",
    "@types/mocha": "7.0.2",
    "@types/node": "13.9.2",
    "@typescript-eslint/eslint-plugin": "2.34.0",
    "@typescript-eslint/parser": "2.34.0",
    "dotenv": "16.0.1",
    "eslint": "6.8.0",
    "eslint-config-prettier": "6.11.0",
    "eslint-plugin-import": "2.20.2",
    "ethers": "5.5.1",
    "expect": "26.6.2",
    "fs-extra": "9.0.0",
    "graphql": "16.5.0",
<<<<<<< HEAD
    "hardhat": "2.9.9",
=======
    "hardhat": "2.9.8",
>>>>>>> c2dee64d
    "hardhat-deploy": "0.9.8",
    "hardhat-deploy-ethers": "0.3.0-beta.11",
    "hardhat-gas-reporter": "1.0.3",
    "hardhat-tracer": "^1.1.0-rc.6",
    "prettier": "1.19.1",
    "solhint": "3.3.7",
    "solidity-coverage": "0.8.0-beta.1",
    "ts-generator": "0.1.1",
    "ts-node": "8.10.2",
    "typechain": "6.0.3",
    "typescript": "4.5.2",
    "web3": "1.7.3"
  },
  "resolutions": {
    "hardhat/**/@ethereumjs/tx": "3.5.0"
  }
}<|MERGE_RESOLUTION|>--- conflicted
+++ resolved
@@ -70,11 +70,8 @@
     "test": "hardhat test"
   },
   "devDependencies": {
-<<<<<<< HEAD
     "@ethereumjs/tx": "3.5.2",
-=======
     "@connext/nxtp-contracts": "0.2.0-beta.10",
->>>>>>> c2dee64d
     "@nomiclabs/hardhat-etherscan": "2.1.7",
     "@nomiclabs/hardhat-web3": "2.0.0",
     "@openzeppelin/contracts": "4.6.0",
@@ -97,11 +94,7 @@
     "expect": "26.6.2",
     "fs-extra": "9.0.0",
     "graphql": "16.5.0",
-<<<<<<< HEAD
     "hardhat": "2.9.9",
-=======
-    "hardhat": "2.9.8",
->>>>>>> c2dee64d
     "hardhat-deploy": "0.9.8",
     "hardhat-deploy-ethers": "0.3.0-beta.11",
     "hardhat-gas-reporter": "1.0.3",
