--- conflicted
+++ resolved
@@ -29,12 +29,9 @@
 | `testnets` | Fuse Sparknet | `FUSE_SPARKNET` | `fuseSparknet` |
 | `testnets` | Base Goerli | `BASE_GOERLI` | `baseGoerli` |
 | `testnets` | Klaytn Baobab | `KLAYTN_BAOBAB` | `klaytnBaobab` |
-<<<<<<< HEAD
-=======
 | `mainnets` | Klaytn | `KLAYTN` | `klaytn` |
 | `testnets` | OktcTest | `OKTC_TEST` | `oktcTest` |
 | `mainnets` | Oktc | `OKTC` | `oktc` |
->>>>>>> 7f8d4d9d
 | `testnets` | Etherspot | `ETHERSPOT` | `etherspot` |
 | `localnets` | Localnet (instance A) | `LOCAL_A` | `localA` |
 | `localnets` | Localnet (instance B) | `LOCAL_B` | `localB` |
