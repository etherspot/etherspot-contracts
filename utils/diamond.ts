import { constants, Contract } from "ethers";
import { Fragment, FunctionFragment } from "ethers/lib/utils";
import { ethers } from "hardhat";
import { IDiamondCut, IDiamondLoupe } from "../typings";

export function getSelectors(contract: Contract): string[] {
  const selectors = contract.interface.fragments.reduce(
    (acc: string[], val: Fragment) => {
      if (val.type === "function") {
        const sig = contract.interface.getSighash(val as FunctionFragment);
        acc.push(sig);
        return acc;
      } else {
        return acc;
      }
    },
    [],
  );
  return selectors;
}

export const FacetCutAction = {
  Add: 0,
  Replace: 1,
  Remove: 2,
};

export async function addOrReplaceFacets(
  facets: Contract[],
  diamondAddress: string,
  initContract: string = constants.AddressZero,
  initData = "0x",
): Promise<void> {
  const loupe = <IDiamondLoupe>(
    await ethers.getContractAt("IDiamondLoupe", diamondAddress)
  );

  const cut = [];
  for (const f of facets) {
    const replaceSelectors = [];
    const addSelectors = [];

    const selectors = getSelectors(f);

    for (const s of selectors) {
      const addr = await loupe.facetAddress(s);

      if (addr === constants.AddressZero) {
        addSelectors.push(s);
        continue;
      }

      if (addr.toLowerCase() !== f.address.toLowerCase()) {
        replaceSelectors.push(s);
      }
    }

    if (replaceSelectors.length) {
      cut.push({
        facetAddress: f.address,
        action: FacetCutAction.Replace,
        functionSelectors: replaceSelectors,
      });
    }
    if (addSelectors.length) {
      cut.push({
        facetAddress: f.address,
        action: FacetCutAction.Add,
        functionSelectors: addSelectors,
      });
    }
  }

  if (!cut.length) {
    console.log("No facets to add or replace.");
    return;
  }

  const cutter = <IDiamondCut>(
    await ethers.getContractAt("DiamondCutFacet", diamondAddress)
  );

<<<<<<< HEAD
  const tx = await cutter.diamondCut(cut, initContract, initData, {
    // gasLimit: 800000,
  });
=======
  console.log("Adding/Replacing facets...");
  const tx = await cutter.diamondCut(cut, initContract, initData, {
    // gasLimit: 800000,
  });
  console.log("Diamond cut tx: ", tx.hash);
>>>>>>> b4307daf
  const receipt = await tx.wait();
  if (!receipt.status) {
    throw Error(`Diamond upgrade failed: ${tx.hash}`);
  }
<<<<<<< HEAD
=======
  console.log("Done.");
>>>>>>> b4307daf
}

export async function addFacets(
  facets: Contract[],
  diamondAddress: string,
  initContract: string = constants.AddressZero,
  initData = "0x",
): Promise<void> {
  const cut = [];
  for (const f of facets) {
    const selectors = getSelectors(f);

    cut.push({
      facetAddress: f.address,
      action: FacetCutAction.Add,
      functionSelectors: selectors,
    });
  }

  if (!cut.length) {
    console.log("No facets to add or replace.");
    return;
  }

  const cutter = <IDiamondCut>(
    await ethers.getContractAt("DiamondCutFacet", diamondAddress)
  );

<<<<<<< HEAD
  const tx = await cutter.diamondCut(cut, initContract, initData, {
    // gasLimit: 800000,
  });
=======
  console.log("Adding facets...");
  const tx = await cutter.diamondCut(cut, initContract, initData, {
    // gasLimit: 800000,
  });
  console.log("Diamond cut tx: ", tx.hash);
>>>>>>> b4307daf
  const receipt = await tx.wait();
  if (!receipt.status) {
    throw Error(`Diamond upgrade failed: ${tx.hash}`);
  }
<<<<<<< HEAD
=======
  console.log("Done.");
>>>>>>> b4307daf
}

export async function removeFacet(
  selectors: string[],
  diamondAddress: string,
): Promise<void> {
  const cut = [
    {
      facetAddress: constants.AddressZero,
      action: FacetCutAction.Remove,
      functionSelectors: selectors,
    },
  ];

  const cutter = <IDiamondCut>(
    await ethers.getContractAt("DiamondCutFacet", diamondAddress)
  );

<<<<<<< HEAD
  const tx = await cutter.diamondCut(cut, constants.AddressZero, "0x", {
    // gasLimit: 800000,
  });
=======
  console.log("Removing facet...");
  const tx = await cutter.diamondCut(cut, constants.AddressZero, "0x", {
    // gasLimit: 800000,
  });
  console.log("Diamond cut tx: ", tx.hash);
>>>>>>> b4307daf
  const receipt = await tx.wait();
  if (!receipt.status) {
    throw Error(`Diamond upgrade failed: ${tx.hash}`);
  }
<<<<<<< HEAD
=======
  console.log("Done.");
>>>>>>> b4307daf
}

export async function replaceFacet(
  facet: Contract,
  diamondAddress: string,
  initContract: string = constants.AddressZero,
  initData = "0x",
): Promise<void> {
  const selectors = getSelectors(facet);

  const cut = [
    {
      facetAddress: facet.address,
      action: FacetCutAction.Replace,
      functionSelectors: selectors,
    },
  ];

  const cutter = <IDiamondCut>(
    await ethers.getContractAt("DiamondCutFacet", diamondAddress)
  );

<<<<<<< HEAD
  const tx = await cutter.diamondCut(cut, initContract, initData, {
    // gasLimit: 800000,
  });
=======
  console.log("Replacing facet...");
  const tx = await cutter.diamondCut(cut, initContract, initData, {
    // gasLimit: 800000,
  });
  console.log("Diamond cut tx: ", tx.hash);
>>>>>>> b4307daf
  const receipt = await tx.wait();
  if (!receipt.status) {
    throw Error(`Diamond upgrade failed: ${tx.hash}`);
  }
<<<<<<< HEAD
=======
  console.log("Done.");
>>>>>>> b4307daf
}<|MERGE_RESOLUTION|>--- conflicted
+++ resolved
@@ -80,25 +80,16 @@
     await ethers.getContractAt("DiamondCutFacet", diamondAddress)
   );
 
-<<<<<<< HEAD
-  const tx = await cutter.diamondCut(cut, initContract, initData, {
-    // gasLimit: 800000,
-  });
-=======
   console.log("Adding/Replacing facets...");
   const tx = await cutter.diamondCut(cut, initContract, initData, {
     // gasLimit: 800000,
   });
   console.log("Diamond cut tx: ", tx.hash);
->>>>>>> b4307daf
   const receipt = await tx.wait();
   if (!receipt.status) {
     throw Error(`Diamond upgrade failed: ${tx.hash}`);
   }
-<<<<<<< HEAD
-=======
   console.log("Done.");
->>>>>>> b4307daf
 }
 
 export async function addFacets(
@@ -127,25 +118,16 @@
     await ethers.getContractAt("DiamondCutFacet", diamondAddress)
   );
 
-<<<<<<< HEAD
-  const tx = await cutter.diamondCut(cut, initContract, initData, {
-    // gasLimit: 800000,
-  });
-=======
   console.log("Adding facets...");
   const tx = await cutter.diamondCut(cut, initContract, initData, {
     // gasLimit: 800000,
   });
   console.log("Diamond cut tx: ", tx.hash);
->>>>>>> b4307daf
   const receipt = await tx.wait();
   if (!receipt.status) {
     throw Error(`Diamond upgrade failed: ${tx.hash}`);
   }
-<<<<<<< HEAD
-=======
   console.log("Done.");
->>>>>>> b4307daf
 }
 
 export async function removeFacet(
@@ -164,25 +146,16 @@
     await ethers.getContractAt("DiamondCutFacet", diamondAddress)
   );
 
-<<<<<<< HEAD
-  const tx = await cutter.diamondCut(cut, constants.AddressZero, "0x", {
-    // gasLimit: 800000,
-  });
-=======
   console.log("Removing facet...");
   const tx = await cutter.diamondCut(cut, constants.AddressZero, "0x", {
     // gasLimit: 800000,
   });
   console.log("Diamond cut tx: ", tx.hash);
->>>>>>> b4307daf
   const receipt = await tx.wait();
   if (!receipt.status) {
     throw Error(`Diamond upgrade failed: ${tx.hash}`);
   }
-<<<<<<< HEAD
-=======
   console.log("Done.");
->>>>>>> b4307daf
 }
 
 export async function replaceFacet(
@@ -205,23 +178,14 @@
     await ethers.getContractAt("DiamondCutFacet", diamondAddress)
   );
 
-<<<<<<< HEAD
-  const tx = await cutter.diamondCut(cut, initContract, initData, {
-    // gasLimit: 800000,
-  });
-=======
   console.log("Replacing facet...");
   const tx = await cutter.diamondCut(cut, initContract, initData, {
     // gasLimit: 800000,
   });
   console.log("Diamond cut tx: ", tx.hash);
->>>>>>> b4307daf
   const receipt = await tx.wait();
   if (!receipt.status) {
     throw Error(`Diamond upgrade failed: ${tx.hash}`);
   }
-<<<<<<< HEAD
-=======
   console.log("Done.");
->>>>>>> b4307daf
 }