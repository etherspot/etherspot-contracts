import "dotenv/config";
import "@nomiclabs/hardhat-etherscan";
import "@nomiclabs/hardhat-web3";
import "@typechain/hardhat";
import "hardhat-deploy";
import "hardhat-deploy-ethers";
import "hardhat-gas-reporter";
import "solidity-coverage";
import "hardhat-tracer";
import { HardhatUserConfig } from "hardhat/config";
import { utils } from "ethers";
import {
  NetworkNames,
  ContractNames,
  createConfigNetworks,
  NETWORK_CONFIGS,
} from "./extensions";

const { HARDHAT_MNEMONIC, ETHERSCAN_API_KEY } = process.env;

const config: HardhatUserConfig = {
  namedAccounts: {
    from: 0,
  },
  networks: {
    hardhat: {
      accounts: {
        mnemonic:
          HARDHAT_MNEMONIC ||
          "test test test test test test test test test test test junk",
        count: 20,
      },
      chainId: 3333,
      gasPrice: 100 * 1000000000,
    },
    ...createConfigNetworks(),
  },
  solidity: {
    compilers: [
      {
        version: "0.6.12",
        settings: {
          evmVersion: "istanbul",
          metadata: {
            bytecodeHash: "none",
          },
        },
      },
      {
        version: "0.8.4",
        settings: {
          evmVersion: "istanbul",
          metadata: {
            bytecodeHash: "none",
          },
        },
      },
      {
<<<<<<< HEAD
        version: '0.8.15',
=======
        version: "0.8.11",
>>>>>>> 1ca6a6a5
        settings: {
          evmVersion: "istanbul",
          metadata: {
            bytecodeHash: "none",
          },
        },
      },
    ],
  },
  paths: {
    sources: "src",
    cache: ".hardhat/cache",
    artifacts: ".hardhat/artifacts",
    deploy: "deploy",
    deployments: "deployments",
  },
  buildPaths: {
    artifacts: "artifacts",
    dist: "dist",
  },
  typechain: {
    outDir: "typings",
    target: "ethers-v5",
  },
  deterministicDeployment: {
    [NETWORK_CONFIGS[NetworkNames.Fuji].chainId]: {
      factory: "0x914d7Fec6aaC8cd542e72Bca78B30650d45643d7",
      deployer: "0xE1CB04A0fA36DdD16a06ea828007E35e1a3cBC37",
      funding: "10000000000000000",
      signedTx:
        "0xf8a88085174876e800830186a08080b853604580600e600039806000f350fe7fffffffffffffffffffffffffffffffffffffffffffffffffffffffffffffffe03601600081602082378035828234f58015156039578182fd5b8082525050506014600cf3830150f6a032b2a806bfc34024c6638848c3798213261304af82de14002ca2b4961a643b95a03c74c13eda5ff6b9b821fbccd1a67f160eb6a0ca50dad04b7a3e564e2599722e",
    },
    [NETWORK_CONFIGS[NetworkNames.Avalanche].chainId]: {
      factory: "0x914d7Fec6aaC8cd542e72Bca78B30650d45643d7",
      deployer: "0xE1CB04A0fA36DdD16a06ea828007E35e1a3cBC37",
      funding: "10000000000000000",
      signedTx:
        "0xf8a88085174876e800830186a08080b853604580600e600039806000f350fe7fffffffffffffffffffffffffffffffffffffffffffffffffffffffffffffffe03601600081602082378035828234f58015156039578182fd5b8082525050506014600cf3830150f8a0d69f418f6da8f01fb95d6d87e1f2eabd85884784cd2ba2d306ba066d41b7c5e6a05a2b76982a148ca8ca2803ceac3d39a3f26208b654c473b17b01e7536eeba55e",
    },
  },
  gasReporter: {
    enabled: false,
  },
  ens: {
    internalTopLevelDomains: ["pillar", "etherspot", "dank"],
  },
  knownContracts: {
    [NetworkNames.Mainnet]: {
      [ContractNames.ENSRegistry]: "0x00000000000C2E074eC69A0dFb2997BA6C7d2e1e",
    },
  },
  create2Salts: {
    default: utils.id("ETHERspot"),
    [ContractNames.ENSHelper]: utils.id("ETHERspot@1.2.0"),
    [ContractNames.ENSRegistry]: utils.id("ETHERspot@1.2.0"),
    [ContractNames.ENSReverseRegistrar]: utils.id("ETHERspot@1.2.0"),
  },
  etherscan: {
    apiKey: ETHERSCAN_API_KEY,
  },
};

module.exports = config;<|MERGE_RESOLUTION|>--- conflicted
+++ resolved
@@ -56,11 +56,7 @@
         },
       },
       {
-<<<<<<< HEAD
         version: '0.8.15',
-=======
-        version: "0.8.11",
->>>>>>> 1ca6a6a5
         settings: {
           evmVersion: "istanbul",
           metadata: {
