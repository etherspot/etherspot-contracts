export enum NetworkNames {
  Mainnet = "mainnet",
  Ropsten = "ropsten",
  Rinkeby = "rinkeby",
  Goerli = "goerli",
  Kovan = "kovan",
  Xdai = "xdai",
  Sokol = "sokol",
  Bsc = "bsc",
  BscTest = "bscTest",
  Fantom = "fantom",
  FantomTest = "fantomTest",
  Matic = "matic",
  Mumbai = "mumbai",
  Avalanche = "avalanche",
  Fuji = "fuji",
  Aurora = "aurora",
  AuroraTest = "auroraTest",
  Arbitrum = "arbitrum",
  ArbitrumTest = "arbitrumTest",
  Optimism = "optimism",
  OptimismKovan = "optimismKovan",
  Moonbeam = "moonbeam",
  Moonbase = "moonbase",
  Fuse = "fuse",
  FuseSparknet = "fuseSparknet",
  Celo = "celo",
  CeloTest = "celoTest",
<<<<<<< HEAD
  Neon = "neon",
  NeonDevnet = "neonDevnet",
=======
  ArbitrumNova = "arbitrumNova",
  ArbitrumNitro = "arbitrumNitro",
>>>>>>> 3a6abc18
  Etherspot = "etherspot",
  LocalA = "localA",
  LocalB = "localB",
  LocalH = "localH",
}

export const NETWORK_CONFIGS: {
  [key: string]: {
    chainId: number;
    defaultProviderUrl?: "infura" | string;
    defaultGas?: number;
    defaultGasPrice?: number;
    explorer?:
      | string
      | {
          address: string;
          transaction: string;
        };
  };
} = {
  [NetworkNames.Mainnet]: {
    chainId: 1,
    defaultProviderUrl: "infura",
    explorer: "https://etherscan.io",
  },
  [NetworkNames.Ropsten]: {
    chainId: 3,
    defaultProviderUrl: "infura",
    defaultGasPrice: 1,
    explorer: "https://ropsten.etherscan.io",
  },
  [NetworkNames.Rinkeby]: {
    chainId: 4,
    defaultProviderUrl: "infura",
    defaultGasPrice: 1,
    explorer: "https://rinkeby.etherscan.io",
  },
  [NetworkNames.Goerli]: {
    chainId: 5,
    defaultProviderUrl: "infura",
    defaultGasPrice: 1,
    explorer: "https://goerli.etherscan.io",
  },
  [NetworkNames.Kovan]: {
    chainId: 42,
    defaultProviderUrl: "infura",
    defaultGasPrice: 1,
    explorer: "https://kovan.etherscan.io",
  },
  [NetworkNames.Xdai]: {
    chainId: 100,
    defaultProviderUrl: "https://rpc.xdaichain.com",
    defaultGasPrice: 1,
    explorer: "https://blockscout.com/poa/xdai",
  },
  [NetworkNames.Sokol]: {
    chainId: 77,
    defaultProviderUrl: "https://sokol.poa.network",
    defaultGasPrice: 1,
    explorer: "https://blockscout.com/poa/sokol",
  },
  [NetworkNames.Bsc]: {
    chainId: 56,
    defaultProviderUrl: "https://bsc-dataseed1.binance.org",
    defaultGasPrice: 20,
    explorer: "https://bscscan.com",
  },
  [NetworkNames.BscTest]: {
    chainId: 97,
    defaultProviderUrl: "https://data-seed-prebsc-1-s2.binance.org:8545",
    defaultGasPrice: 20,
    explorer: "https://testnet.bscscan.com",
  },
  [NetworkNames.Fantom]: {
    chainId: 250,
    defaultProviderUrl: "https://rpcapi.fantom.network",
    explorer: "https://ftmscan.com",
  },
  [NetworkNames.FantomTest]: {
    chainId: 4002,
    defaultProviderUrl: "https://rpc.testnet.fantom.network",
    defaultGasPrice: 22,
    explorer: {
      address: "https://explorer.testnet.fantom.network/address",
      transaction: "https://explorer.testnet.fantom.network/transactions",
    },
  },
  [NetworkNames.Matic]: {
    chainId: 137,
    defaultProviderUrl: "https://rpc-mainnet.maticvigil.com",
    explorer: "https://polygonscan.com",
  },
  [NetworkNames.Mumbai]: {
    chainId: 80001,
<<<<<<< HEAD
    defaultProviderUrl: "https://rpc-mumbai.maticvigil.com",
=======
    defaultProviderUrl: "https://matic-mumbai.chainstacklabs.com",
>>>>>>> 3a6abc18
    defaultGasPrice: 5,
    explorer: "https://mumbai.polygonscan.com",
  },
  [NetworkNames.Avalanche]: {
    chainId: 43114,
    defaultProviderUrl: "https://api.avax.network/ext/bc/C/rpc",
    explorer: "https://snowtrace.io",
  },
  [NetworkNames.Fuji]: {
    chainId: 43113,
    defaultProviderUrl: "https://api.avax-test.network/ext/bc/C/rpc",
    explorer: "https://testnet.snowtrace.io",
    defaultGasPrice: 25,
  },
  [NetworkNames.Aurora]: {
    chainId: 1313161554,
    defaultProviderUrl: "https://mainnet.aurora.dev",
    defaultGasPrice: 3,
  },
  [NetworkNames.AuroraTest]: {
    chainId: 1313161555,
    defaultProviderUrl: "https://testnet.aurora.dev/",
    defaultGasPrice: 3,
  },
  [NetworkNames.Arbitrum]: {
    chainId: 42161,
    defaultProviderUrl: "https://arb1.arbitrum.io/rpc",
    defaultGasPrice: 1,
  },
  [NetworkNames.ArbitrumTest]: {
    chainId: 421611,
    defaultProviderUrl: "https://rinkeby.arbitrum.io/rpc",
    defaultGasPrice: 1,
  },
  [NetworkNames.Optimism]: {
    chainId: 10,
    defaultProviderUrl: "https://mainnet.optimism.io",
    defaultGasPrice: 3,
  },
  [NetworkNames.OptimismKovan]: {
    chainId: 69,
    defaultProviderUrl: "https://kovan.optimism.io",
    defaultGasPrice: 3,
  },
  [NetworkNames.Moonbeam]: {
    chainId: 1284,
    defaultProviderUrl: "https://rpc.api.moonbeam.network",
    defaultGasPrice: 100,
  },
  [NetworkNames.Moonbase]: {
    chainId: 1287,
    defaultProviderUrl: "https://rpc.api.moonbase.moonbeam.network",
    defaultGasPrice: 1,
  },
  [NetworkNames.Celo]: {
    chainId: 42220,
    defaultProviderUrl: "https://forno.celo.org",
    defaultGasPrice: 1,
  },
  [NetworkNames.CeloTest]: {
    chainId: 44787,
    defaultProviderUrl: "https://alfajores-forno.celo-testnet.org",
<<<<<<< HEAD
=======
    defaultGasPrice: 1,
  },
  [NetworkNames.Fuse]: {
    chainId: 122,
    defaultProviderUrl: "https://rpc.fuse.io",
    defaultGasPrice: 1,
  },
  [NetworkNames.FuseSparknet]: {
    chainId: 123,
    defaultProviderUrl: "https://rpc.fusespark.io",
    defaultGasPrice: 1,
  },
  [NetworkNames.ArbitrumNova]: {
    chainId: 42170,
    defaultProviderUrl: "https://nova.arbitrum.io/rpc",
    defaultGasPrice: 1,
  },
  [NetworkNames.ArbitrumNitro]: {
    chainId: 421613,
    defaultProviderUrl: "https://goerli-rollup-explorer.arbitrum.io",
>>>>>>> 3a6abc18
    defaultGasPrice: 1,
  },
  [NetworkNames.Fuse]: {
    chainId: 122,
    defaultProviderUrl: "https://rpc.fuse.io",
    defaultGasPrice: 1,
  },
  [NetworkNames.FuseSparknet]: {
    chainId: 123,
    defaultProviderUrl: "https://rpc.fusespark.io",
    defaultGasPrice: 1,
  },
  [NetworkNames.Neon]: {
    chainId: 245022934,
    defaultProviderUrl: "https://proxy.mainnet.neonlabs.org/solana",
    explorer: "https://neonscan.org/",
    defaultGasPrice: 1,
  },
  [NetworkNames.NeonDevnet]: {
    chainId: 245022926,
    defaultProviderUrl: "https://proxy.devnet.neonlabs.org/solana",
    defaultGasPrice: 0,
  },
  [NetworkNames.Etherspot]: {
    chainId: 4386,
    defaultProviderUrl: "https://qa-etherspot-testnet.pillarproject.io",
    defaultGasPrice: 20,
  },
  [NetworkNames.LocalA]: {
    chainId: 9999,
    defaultProviderUrl: "http://localhost:8545",
    defaultGasPrice: 20,
  },
  [NetworkNames.LocalB]: {
    chainId: 6666,
    defaultProviderUrl: "http://localhost:9545",
    defaultGasPrice: 20,
  },
};

export enum ContractNames {
  BalancesHelper = "BalancesHelper",
  ENSController = "ENSController",
  ENSHelper = "ENSHelper",
  ENSRegistry = "ENSRegistry",
  ENSReverseRegistrar = "ENSReverseRegistrar",
  ExternalAccountRegistry = "ExternalAccountRegistry",
  Gateway = "Gateway",
  PaymentRegistry = "PaymentRegistry",
  PersonalAccountImplementationV1 = "PersonalAccountImplementationV1",
  PersonalAccountRegistry = "PersonalAccountRegistry",
  WrappedWeiToken = "WrappedWeiToken",
}<|MERGE_RESOLUTION|>--- conflicted
+++ resolved
@@ -26,13 +26,10 @@
   FuseSparknet = "fuseSparknet",
   Celo = "celo",
   CeloTest = "celoTest",
-<<<<<<< HEAD
   Neon = "neon",
   NeonDevnet = "neonDevnet",
-=======
   ArbitrumNova = "arbitrumNova",
   ArbitrumNitro = "arbitrumNitro",
->>>>>>> 3a6abc18
   Etherspot = "etherspot",
   LocalA = "localA",
   LocalB = "localB",
@@ -127,11 +124,7 @@
   },
   [NetworkNames.Mumbai]: {
     chainId: 80001,
-<<<<<<< HEAD
-    defaultProviderUrl: "https://rpc-mumbai.maticvigil.com",
-=======
     defaultProviderUrl: "https://matic-mumbai.chainstacklabs.com",
->>>>>>> 3a6abc18
     defaultGasPrice: 5,
     explorer: "https://mumbai.polygonscan.com",
   },
@@ -194,18 +187,6 @@
   [NetworkNames.CeloTest]: {
     chainId: 44787,
     defaultProviderUrl: "https://alfajores-forno.celo-testnet.org",
-<<<<<<< HEAD
-=======
-    defaultGasPrice: 1,
-  },
-  [NetworkNames.Fuse]: {
-    chainId: 122,
-    defaultProviderUrl: "https://rpc.fuse.io",
-    defaultGasPrice: 1,
-  },
-  [NetworkNames.FuseSparknet]: {
-    chainId: 123,
-    defaultProviderUrl: "https://rpc.fusespark.io",
     defaultGasPrice: 1,
   },
   [NetworkNames.ArbitrumNova]: {
@@ -216,7 +197,6 @@
   [NetworkNames.ArbitrumNitro]: {
     chainId: 421613,
     defaultProviderUrl: "https://goerli-rollup-explorer.arbitrum.io",
->>>>>>> 3a6abc18
     defaultGasPrice: 1,
   },
   [NetworkNames.Fuse]: {
