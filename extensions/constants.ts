export enum NetworkNames {
  Mainnet = "mainnet",
  Ropsten = "ropsten",
  Rinkeby = "rinkeby",
  Goerli = "goerli",
  Kovan = "kovan",
  Xdai = "xdai",
  Chiado = 'chiado',
  Bsc = "bsc",
  BscTest = "bscTest",
  Fantom = "fantom",
  FantomTest = "fantomTest",
  Matic = "matic",
  Mumbai = "mumbai",
  Avalanche = "avalanche",
  Fuji = "fuji",
  Aurora = "aurora",
  AuroraTest = "auroraTest",
  Arbitrum = "arbitrum",
  Optimism = "optimism",
  OptimismKovan = "optimismKovan",
  Moonbeam = "moonbeam",
  Moonbase = "moonbase",
  Fuse = "fuse",
  FuseSparknet = "fuseSparknet",
  Celo = "celo",
  CeloTest = "celoTest",
  OptimismGoerli = "optimismGoerli",
  Neon = "neon",
  NeonDevnet = "neonDevnet",
  ArbitrumNova = "arbitrumNova",
  ArbitrumNitro = "arbitrumNitro",
  BaseGoerli= "baseGoerli",
<<<<<<< HEAD
=======
  OktcTest = "oktcTest",
  OKTC= "oktc",
>>>>>>> 7f8d4d9d
  KlaytnBaobab= "klaytnBaobab",
  Klaytn= "klaytn",
  Etherspot = "etherspot",
  LocalA = "localA",
  LocalB = "localB",
  LocalH = "localH",
}

export const NETWORK_CONFIGS: {
  [key: string]: {
    chainId: number;
    defaultProviderUrl?: "infura" | string;
    defaultGas?: number;
    defaultGasPrice?: number;
    explorer?:
      | string
      | {
          address: string;
          transaction: string;
        };
  };
} = {
  [NetworkNames.Mainnet]: {
    chainId: 1,
    defaultProviderUrl: "infura",
    explorer: "https://etherscan.io",
  },
  [NetworkNames.Ropsten]: {
    chainId: 3,
    defaultProviderUrl: "infura",
    defaultGasPrice: 1,
    explorer: "https://ropsten.etherscan.io",
  },
  [NetworkNames.Rinkeby]: {
    chainId: 4,
    defaultProviderUrl: "infura",
    defaultGasPrice: 1,
    explorer: "https://rinkeby.etherscan.io",
  },
  [NetworkNames.Goerli]: {
    chainId: 5,
    defaultProviderUrl: "infura",
    defaultGasPrice: 1,
    explorer: "https://goerli.etherscan.io",
  },
  [NetworkNames.Kovan]: {
    chainId: 42,
    defaultProviderUrl: "infura",
    defaultGasPrice: 1,
    explorer: "https://kovan.etherscan.io",
  },
  [NetworkNames.Xdai]: {
    chainId: 100,
    defaultProviderUrl: "https://rpc.xdaichain.com",
    defaultGasPrice: 1,
    explorer: "https://blockscout.com/poa/xdai",
  },
  [NetworkNames.Chiado]: {
    chainId: 10200,
    defaultProviderUrl: "https://rpc.chiadochain.net",
    defaultGasPrice: 1,
    explorer: "https://blockscout.com/gnosis/chiado",
  },
  [NetworkNames.Bsc]: {
    chainId: 56,
    defaultProviderUrl: "https://bsc-dataseed1.binance.org",
    defaultGasPrice: 20,
    explorer: "https://bscscan.com",
  },
  [NetworkNames.BscTest]: {
    chainId: 97,
    defaultProviderUrl: "https://data-seed-prebsc-1-s2.binance.org:8545",
    defaultGasPrice: 20,
    explorer: "https://testnet.bscscan.com",
  },
  [NetworkNames.Fantom]: {
    chainId: 250,
    defaultProviderUrl: "https://rpcapi.fantom.network",
    explorer: "https://ftmscan.com",
  },
  [NetworkNames.FantomTest]: {
    chainId: 4002,
    defaultProviderUrl: "https://rpc.testnet.fantom.network",
    defaultGasPrice: 22,
    explorer: {
      address: "https://explorer.testnet.fantom.network/address",
      transaction: "https://explorer.testnet.fantom.network/transactions",
    },
  },
  [NetworkNames.Matic]: {
    chainId: 137,
    defaultProviderUrl: "https://rpc-mainnet.maticvigil.com",
    explorer: "https://polygonscan.com",
  },
  [NetworkNames.Mumbai]: {
    chainId: 80001,
    defaultProviderUrl: "https://matic-mumbai.chainstacklabs.com",
    defaultGasPrice: 5,
    explorer: "https://mumbai.polygonscan.com",
  },
  [NetworkNames.Avalanche]: {
    chainId: 43114,
    defaultProviderUrl: "https://api.avax.network/ext/bc/C/rpc",
    explorer: "https://snowtrace.io",
  },
  [NetworkNames.Fuji]: {
    chainId: 43113,
    defaultProviderUrl: "https://api.avax-test.network/ext/bc/C/rpc",
    explorer: "https://testnet.snowtrace.io",
    defaultGasPrice: 25,
  },
  [NetworkNames.Aurora]: {
    chainId: 1313161554,
    defaultProviderUrl: "https://mainnet.aurora.dev",
    defaultGasPrice: 3,
  },
  [NetworkNames.AuroraTest]: {
    chainId: 1313161555,
    defaultProviderUrl: "https://testnet.aurora.dev/",
    defaultGasPrice: 3,
  },
  [NetworkNames.Arbitrum]: {
    chainId: 42161,
    defaultProviderUrl: "https://arb1.arbitrum.io/rpc",
    defaultGasPrice: 1,
  },
  [NetworkNames.Optimism]: {
    chainId: 10,
    defaultProviderUrl: "https://mainnet.optimism.io",
    defaultGasPrice: 3,
  },
  [NetworkNames.OptimismKovan]: {
    chainId: 69,
    defaultProviderUrl: "https://kovan.optimism.io",
    defaultGasPrice: 3,
  },
  [NetworkNames.Moonbeam]: {
    chainId: 1284,
    defaultProviderUrl: "https://rpc.api.moonbeam.network",
    defaultGasPrice: 100,
  },
  [NetworkNames.Moonbase]: {
    chainId: 1287,
    defaultProviderUrl: "https://rpc.api.moonbase.moonbeam.network",
    defaultGasPrice: 1,
  },
  [NetworkNames.Celo]: {
    chainId: 42220,
    defaultProviderUrl: "https://forno.celo.org",
    defaultGasPrice: 1,
  },
  [NetworkNames.CeloTest]: {
    chainId: 44787,
    defaultProviderUrl: "https://alfajores-forno.celo-testnet.org",
    defaultGasPrice: 1,
  },
  [NetworkNames.ArbitrumNova]: {
    chainId: 42170,
    defaultProviderUrl: "https://nova.arbitrum.io/rpc",
    defaultGasPrice: 1,
  },
  [NetworkNames.ArbitrumNitro]: {
    chainId: 421613,
    defaultProviderUrl: "https://goerli-rollup-explorer.arbitrum.io",
    defaultGasPrice: 1,
  },
  [NetworkNames.Fuse]: {
    chainId: 122,
    defaultProviderUrl: "https://rpc.fuse.io",
    defaultGasPrice: 1,
  },
  [NetworkNames.FuseSparknet]: {
    chainId: 123,
    defaultProviderUrl: "https://rpc.fusespark.io",
    defaultGasPrice: 1,
  },
  [NetworkNames.OptimismGoerli]: {
    chainId: 420,
    defaultProviderUrl: "https://goerli.optimism.io",
    explorer: "https://goerli-optimism.etherscan.io",
    defaultGasPrice: 3,
  },
  [NetworkNames.Neon]: {
    chainId: 245022934,
    defaultProviderUrl: "https://proxy.mainnet.neonlabs.org/solana",
    explorer: "https://neonscan.org/",
    defaultGasPrice: 1,
  },
  [NetworkNames.NeonDevnet]: {
    chainId: 245022926,
    defaultProviderUrl: "https://proxy.devnet.neonlabs.org/solana",
    defaultGasPrice: 0,
  },
  [NetworkNames.BaseGoerli]: {
    chainId: 84531,
    defaultProviderUrl: "https://goerli.base.org",
    defaultGas: 1,
    explorer: "https://goerli.basescan.org",
  },
<<<<<<< HEAD
=======
  [NetworkNames.OktcTest]: {
    chainId: 65,
    defaultProviderUrl: "https://exchaintestrpc.okex.org",
    defaultGasPrice: 1,
    explorer: "https://www.oklink.com/oktc-test",
  },
  [NetworkNames.OKTC]: {
    chainId: 66,
    defaultProviderUrl: "https://exchainrpc.okex.org",
    explorer: "https://www.okx.com/en-in/explorer/oktc",
    defaultGasPrice: 0.2,
  },
>>>>>>> 7f8d4d9d
  [NetworkNames.KlaytnBaobab]: {
    chainId: 1001,
    defaultProviderUrl: "https://public-en-baobab.klaytn.net",
    defaultGas: 1,
    explorer: "https://baobab.scope.klaytn.com"
  },
  [NetworkNames.Klaytn]: {
    chainId: 8217,
    defaultProviderUrl: "https://public-en-cypress.klaytn.net",
    explorer: "https://scope.klaytn.com",
    defaultGasPrice: 120,
  },
  [NetworkNames.Etherspot]: {
    chainId: 4386,
    defaultProviderUrl: "https://qa-etherspot-testnet.pillarproject.io",
    defaultGasPrice: 20,
  },
  [NetworkNames.LocalA]: {
    chainId: 9999,
    defaultProviderUrl: "http://localhost:8545",
    defaultGasPrice: 20,
  },
  [NetworkNames.LocalB]: {
    chainId: 6666,
    defaultProviderUrl: "http://localhost:9545",
    defaultGasPrice: 20,
  },
};

export enum ContractNames {
  BalancesHelper = "BalancesHelper",
  ENSController = "ENSController",
  ENSHelper = "ENSHelper",
  ENSRegistry = "ENSRegistry",
  ENSReverseRegistrar = "ENSReverseRegistrar",
  ExternalAccountRegistry = "ExternalAccountRegistry",
  Gateway = "Gateway",
  PaymentRegistry = "PaymentRegistry",
  PersonalAccountImplementationV1 = "PersonalAccountImplementationV1",
  PersonalAccountRegistry = "PersonalAccountRegistry",
  WrappedWeiToken = "WrappedWeiToken",
}<|MERGE_RESOLUTION|>--- conflicted
+++ resolved
@@ -5,7 +5,7 @@
   Goerli = "goerli",
   Kovan = "kovan",
   Xdai = "xdai",
-  Chiado = 'chiado',
+  Chiado = "chiado",
   Bsc = "bsc",
   BscTest = "bscTest",
   Fantom = "fantom",
@@ -30,14 +30,11 @@
   NeonDevnet = "neonDevnet",
   ArbitrumNova = "arbitrumNova",
   ArbitrumNitro = "arbitrumNitro",
-  BaseGoerli= "baseGoerli",
-<<<<<<< HEAD
-=======
+  BaseGoerli = "baseGoerli",
   OktcTest = "oktcTest",
-  OKTC= "oktc",
->>>>>>> 7f8d4d9d
-  KlaytnBaobab= "klaytnBaobab",
-  Klaytn= "klaytn",
+  OKTC = "oktc",
+  KlaytnBaobab = "klaytnBaobab",
+  Klaytn = "klaytn",
   Etherspot = "etherspot",
   LocalA = "localA",
   LocalB = "localB",
@@ -235,8 +232,6 @@
     defaultGas: 1,
     explorer: "https://goerli.basescan.org",
   },
-<<<<<<< HEAD
-=======
   [NetworkNames.OktcTest]: {
     chainId: 65,
     defaultProviderUrl: "https://exchaintestrpc.okex.org",
@@ -249,12 +244,11 @@
     explorer: "https://www.okx.com/en-in/explorer/oktc",
     defaultGasPrice: 0.2,
   },
->>>>>>> 7f8d4d9d
   [NetworkNames.KlaytnBaobab]: {
     chainId: 1001,
     defaultProviderUrl: "https://public-en-baobab.klaytn.net",
     defaultGas: 1,
-    explorer: "https://baobab.scope.klaytn.com"
+    explorer: "https://baobab.scope.klaytn.com",
   },
   [NetworkNames.Klaytn]: {
     chainId: 8217,
