--- conflicted
+++ resolved
@@ -19,13 +19,8 @@
 node_modules
 
 # develop
-<<<<<<< HEAD
-.local.env
-.env
-=======
 .env
 .local.env
->>>>>>> 1ca6a6a5
 .envrc
 .test*
 coverage
